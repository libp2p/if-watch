--- conflicted
+++ resolved
@@ -1,11 +1,6 @@
 use crate::{IfEvent, IpNet, Ipv4Net, Ipv6Net};
 use fnv::FnvHashSet;
-<<<<<<< HEAD
-=======
-use futures::channel::mpsc::UnboundedReceiver;
-use futures::future::Either;
 use futures::ready;
->>>>>>> 8ddf200c
 use futures::stream::{Stream, TryStreamExt};
 use futures::StreamExt;
 use rtnetlink::constants::{RTMGRP_IPV4_IFADDR, RTMGRP_IPV6_IFADDR};
@@ -85,20 +80,6 @@
         }
     }
 
-<<<<<<< HEAD
-    fn poll(mut self: Pin<&mut Self>, cx: &mut Context) -> Poll<Self::Output> {
-        log::trace!("polling IfWatcher {:p}", self.deref_mut());
-        if Pin::new(&mut self.conn).poll(cx).is_ready() {
-            return Poll::Ready(Err(std::io::Error::new(
-                ErrorKind::BrokenPipe,
-                "rtnetlink socket closed",
-            )));
-        }
-        while let Poll::Ready(Some(message)) = Pin::new(&mut self.messages).poll_next(cx)? {
-            match message {
-                RtnlMessage::NewAddress(msg) => self.add_address(msg),
-                RtnlMessage::DelAddress(msg) => self.rem_address(msg),
-=======
     pub fn poll_next(mut self: Pin<&mut Self>, cx: &mut Context) -> Poll<Result<IfEvent>> {
         loop {
             if let Some(event) = self.queue.pop_front() {
@@ -107,16 +88,10 @@
             if Pin::new(&mut self.conn).poll(cx).is_ready() {
                 return Poll::Ready(Err(socket_err()));
             }
-            let (message, _) =
-                ready!(Pin::new(&mut self.messages).poll_next(cx)).ok_or_else(socket_err)?;
-            match message.payload {
-                NetlinkPayload::Error(err) => return Poll::Ready(Err(err.to_io())),
-                NetlinkPayload::InnerMessage(msg) => match msg {
-                    RtnlMessage::NewAddress(msg) => self.add_address(msg),
-                    RtnlMessage::DelAddress(msg) => self.rem_address(msg),
-                    _ => {}
-                },
->>>>>>> 8ddf200c
+            let message = ready!(self.messages.poll_next_unpin(cx)).ok_or_else(socket_err)??;
+            match message {
+                RtnlMessage::NewAddress(msg) => self.add_address(msg),
+                RtnlMessage::DelAddress(msg) => self.rem_address(msg),
                 _ => {}
             }
         }
